name = "HMatrixGPU"
uuid = "013f6237-6334-43e6-9487-c09b3879e29b"
authors = ["Weiwei Wang"]
version = "0.1.0"

[deps]
KernelAbstractions = "63c18a36-062a-441e-b654-da1e3ab1ce7c"
LinearAlgebra = "37e2e46d-f89d-539d-b4ee-838fcccc9c8e"
Printf = "de0858da-6303-5e67-8744-51eddeeeb8d7"

[weakdeps]
AMDGPU = "21141c5a-9bdb-4563-92ae-f87d6854732e"
CUDA = "052768ef-5323-5732-b1bb-66c8b64840ba"
CairoMakie = "13f3f980-e62b-5c42-98c6-ff1f3baf88f0"
Metal = "dde4c033-4e86-420c-a63e-0dd931031962"
oneAPI = "8f75cd03-7ff8-4ecb-9b8f-daf728133b1b"

[extensions]
AMDGPUExt = "AMDGPU"
CUDAExt = "CUDA"
MetalExt = "Metal"
oneAPIExt = "oneAPI"

[compat]
<<<<<<< HEAD
AMDGPU = "1"
julia = "1"
=======
CairoMakie = "0.12"
CUDA = "5"
julia = "1"
oneAPI = "1"

[extras]
LinearAlgebra = "37e2e46d-f89d-539d-b4ee-838fcccc9c8e"
Random = "9a3f8284-a2c9-5f02-9a11-845980a1fd5c"
Test = "8dfed614-e22c-5e08-85e1-65c5234f0b40"


>>>>>>> c22cdf5b

[extras]
LinearAlgebra = "37e2e46d-f89d-539d-b4ee-838fcccc9c8e"
Random = "9a3f8284-a2c9-5f02-9a11-845980a1fd5c"
Test = "8dfed614-e22c-5e08-85e1-65c5234f0b40"

[targets]
test = ["Test", "Random", "LinearAlgebra"]<|MERGE_RESOLUTION|>--- conflicted
+++ resolved
@@ -22,22 +22,12 @@
 oneAPIExt = "oneAPI"
 
 [compat]
-<<<<<<< HEAD
 AMDGPU = "1"
-julia = "1"
-=======
 CairoMakie = "0.12"
 CUDA = "5"
 julia = "1"
 oneAPI = "1"
 
-[extras]
-LinearAlgebra = "37e2e46d-f89d-539d-b4ee-838fcccc9c8e"
-Random = "9a3f8284-a2c9-5f02-9a11-845980a1fd5c"
-Test = "8dfed614-e22c-5e08-85e1-65c5234f0b40"
-
-
->>>>>>> c22cdf5b
 
 [extras]
 LinearAlgebra = "37e2e46d-f89d-539d-b4ee-838fcccc9c8e"
